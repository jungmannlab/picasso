--- conflicted
+++ resolved
@@ -16,7 +16,6 @@
 import numpy as np
 import traceback
 from concurrent.futures import wait
-import multiprocessing
 
 
 _this_file = os.path.abspath(__file__)
@@ -809,11 +808,7 @@
         self.status_bar.showMessage(message)
 
     def on_fit_finished(self, locs, elapsed_time):
-<<<<<<< HEAD
-        self.status_bar.showMessage('Fitted {:,} spots in {} seconds.'.format(len(locs), elapsed_time))
-=======
         self.status_bar.showMessage('Fitted {:,} spots in {:.2f} seconds.'.format(len(locs), elapsed_time))
->>>>>>> 6999d0e5
         self.locs = locs
         self.draw_frame()
         base, ext = os.path.splitext(self.movie_path)
@@ -881,12 +876,6 @@
         self.box = box
 
     def run(self):
-<<<<<<< HEAD
-
-        t0 = time.time()
-        locs = localize.fit(self.movie, self.camera_info, self.identifications, self.box)
-        self.finished.emit(locs, time.timet()-t0)
-=======
         N = len(self.identifications)
         t0 = time.time()
         futures, current, thetas, CRLBs, likelihoods = localize.fit_async(self.movie, self.camera_info, self.identifications, self.box)
@@ -896,7 +885,6 @@
         dt = time.time() - t0
         locs = localize.locs_from_fits(self.identifications, thetas, CRLBs, likelihoods, self.box)
         self.finished.emit(locs, dt)
->>>>>>> 6999d0e5
 
 
 if __name__ == '__main__':
