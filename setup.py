--- conflicted
+++ resolved
@@ -8,11 +8,9 @@
 
 setup(
     name="picassosr",
-<<<<<<< HEAD
+    
     version="0.4.1beta",
-=======
-    version="0.4.1 beta",
->>>>>>> 6bb308a6
+
     author="Joerg Schnitzbauer, Maximilian T. Strauss",
     author_email=(
         "joschnitzbauer@gmail.com, straussmaximilian@gmail.com"
