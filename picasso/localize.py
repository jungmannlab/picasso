"""
    picasso.localize
    ~~~~~~~~~~~~~~~~

    Identify and localize fluorescent single molecules in a frame sequence

    :author: Joerg Schnitzbauer, 2015
"""

import sys as _sys
import numpy as _np
import numba as _numba
import multiprocessing as _multiprocessing
import ctypes as _ctypes
import os.path as _ospath
import yaml as _yaml
from concurrent.futures import ThreadPoolExecutor as _ThreadPoolExecutor
from concurrent.futures import wait as _wait


_C_FLOAT_POINTER = _ctypes.POINTER(_ctypes.c_float)
LOCS_DTYPE = [('frame', 'u4'), ('x', 'f4'), ('y', 'f4'),
              ('photons', 'f4'), ('sx', 'f4'), ('sy', 'f4'),
              ('bg', 'f4'), ('lpx', 'f4'), ('lpy', 'f4'), ('likelihood', 'f4')]


_this_file = _ospath.abspath(__file__)
_this_directory = _ospath.dirname(_this_file)
_parent_directory = _ospath.dirname(_this_directory)
_sys.path.insert(0, _parent_directory)    # We want to use the local picasso instead the system-wide
from picasso import gaussmle as _gaussmle


with open(_ospath.join(_this_directory, 'config.yaml'), 'r') as config_file:
    CONFIG = _yaml.load(config_file)

_woehrlok_file = _ospath.join(_this_directory, 'WoehrLok.dll')
WoehrLok = _ctypes.CDLL(_woehrlok_file)
# Visual C compiler mangles up the function name (thanks Microsoft):
WoehrLok.fnWoehrLokMLEFitAll = getattr(WoehrLok, '?fnWoehrLokMLEFitAll@@YAXHPEBMMHHPEAM11KHPEAK@Z')


@_numba.jit(nopython=True, nogil=True, cache=True)
def local_maxima_map(frame, box):
    """ Finds pixels with maximum value within a region of interest """
    Y, X = frame.shape
    maxima_map = _np.zeros(frame.shape, _np.uint8)
    box_half = int(box / 2)
    for i in range(box, Y - box):
        for j in range(box, X - box):
            local_frame = frame[i - box_half:i + box_half + 1, j - box_half:j + box_half + 1]
            flat_max = _np.argmax(local_frame)
            i_local_max = int(flat_max / box)
            j_local_max = int(flat_max % box)
            if (i_local_max == box_half) and (j_local_max == box_half):
                maxima_map[i, j] = 1
    return maxima_map


@_numba.jit(nopython=True, nogil=True, cache=True)
def local_gradient_magnitude(gm, box):
    """ Returns the sum of the absolute gradient within a box around each pixel """
    Y, X = gm.shape
    lgm = _np.zeros_like(gm)
    box_half = int(box / 2)
    for i in range(box_half, Y - box + box_half + 1):
        for j in range(box_half, X - box + box_half + 1):
            local_gradient = gm[i - box_half:i + box_half + 1, j - box_half:j + box_half + 1]
            lgm[i, j] = _np.sum(local_gradient)
    return lgm


@_numba.jit(nopython=True, nogil=True, cache=True)
def gradient_magnitude(frame):
    Y, X = frame.shape
    gm = _np.zeros((Y, X), dtype=_np.float32)
    for i in range(1, Y-1):
        for j in range(1, X-1):
            dy = frame[i+1, j] - frame[i-1, j]
            dx = frame[i, j+1] - frame[i, j-1]
            gm[i, j] = 0.5 * _np.sqrt(dy**2 + dx**2)
    return gm


def identify_in_frame(frame, minimum_lgm, box, roi=None):
    frame = _np.float32(frame)  # For some reason frame sometimes comes with different type, so we don't want to confuse numba
    if roi is not None:
        frame = frame[roi[0][0]:roi[1][0], roi[0][1]:roi[1][1]]
    gm = gradient_magnitude(frame)
    s_map = local_gradient_magnitude(gm, box)
    lm_map = local_maxima_map(frame, box)
    s_map_thesholded = s_map > minimum_lgm
    combined_map = (lm_map * s_map_thesholded) > 0.5
    y, x = _np.where(combined_map)
    if roi is not None:
        y += roi[0][0]
        x += roi[0][1]
    return y, x


def identify_by_frame_number(movie, minimum_lgm, box, frame_number, roi=None):
    frame = movie[frame_number]
    y, x = identify_in_frame(frame, minimum_lgm, box, roi)
    frame = frame_number * _np.ones(len(x))
    return _np.rec.array((frame, x, y), dtype=[('frame', 'i'), ('x', 'i'), ('y', 'i')])


def identify_async(movie, minimum_lgm, box, roi=None):
    n_frames = len(movie)
    n_threads = int(0.75 * _multiprocessing.cpu_count())
    executor = _ThreadPoolExecutor(n_threads)
    futures = [executor.submit(identify_by_frame_number, movie, minimum_lgm, box, _, roi) for _ in range(n_frames)]
    executor.shutdown(wait=False)
    return futures


def identify(movie, minimum_lgm, box, threaded=True):
    if threaded:
        futures = identify_async(movie, minimum_lgm, box)
        done, not_done = _wait(futures)
        identifications = [future.result() for future in done]
    else:
        identifications = [identify_by_frame_number(movie, minimum_lgm, box, i) for i in range(movie)]
    return _np.hstack(identifications).view(_np.recarray)


@_numba.jit(nopython=True)
def _cut_spots(movie, ids_frame, ids_x, ids_y, box):
    n_spots = len(ids_x)
    r = int(box/2)
    spots = _np.zeros((n_spots, box, box), dtype=movie.dtype)
    for id, (frame, xc, yc) in enumerate(zip(ids_frame, ids_x, ids_y)):
        for yi, y in enumerate(range(yc-r, yc+r+1)):
            for xi, x in enumerate(range(xc-r, xc+r+1)):
                spots[id, yi, xi] = movie[frame, y, x]
    return spots


def _to_photons(spots, camera_info):
    spots = _np.float32(spots)
    if camera_info['sensor'] == 'EMCCD':
        return (spots - 100) * camera_info['sensitivity'] / (camera_info['gain'] * camera_info['qe'])
    elif camera_info['sensor'] == 'sCMOS':
        return (spots - 100) * camera_info['sensitivity'] / camera_info['qe']
    elif camera_info['sensor'] == 'Simulation':
        return spots - 100
    else:
        raise TypeError('Unknown camera type')


def _get_spots(movie, identifications, box, camera_info):
    spots = _cut_spots(movie, identifications.frame, identifications.x, identifications.y, box)
    return _to_photons(spots, camera_info)


def fit(movie, camera_info, identifications, box):
    spots = _get_spots(movie, identifications, box, camera_info)
    theta, CRLBs, likelihoods = _gaussmle.gaussmle_sigmaxy(spots)
    return locs_from_fits(identifications, theta, CRLBs, likelihoods, box)


def fit_async(movie, camera_info, identifications, box):
    spots = _get_spots(movie, identifications, box, camera_info)
    return _gaussmle.gaussmle_sigmaxy_async(spots)


def locs_from_fits(identifications, theta, CRLBs, likelihoods, box):
    box_offset = int(box/2)
<<<<<<< HEAD
    print(fit_info.params[0])
    print(fit_info.params[1])
    x = fit_info.params[0] + identifications.x - box_offset
    y = fit_info.params[1] + identifications.y - box_offset
    lpx = _np.sqrt(fit_info.CRLBs[0])
    lpy = _np.sqrt(fit_info.CRLBs[1])
=======
    y = theta[:, 0] + identifications.y - box_offset
    x = theta[:, 1] + identifications.x - box_offset
    lpy = _np.sqrt(CRLBs[:, 0])
    lpx = _np.sqrt(CRLBs[:, 1])
>>>>>>> 6999d0e5
    return _np.rec.array((identifications.frame, x, y,
                          theta[:, 2], theta[:, 5], theta[:, 4],
                          theta[:, 3], lpx, lpy, likelihoods),
                         dtype=LOCS_DTYPE)


def localize(movie, info, parameters):
    identifications = identify(movie, parameters)
    return fit(movie, info, identifications, parameters['Box Size'])<|MERGE_RESOLUTION|>--- conflicted
+++ resolved
@@ -166,19 +166,10 @@
 
 def locs_from_fits(identifications, theta, CRLBs, likelihoods, box):
     box_offset = int(box/2)
-<<<<<<< HEAD
-    print(fit_info.params[0])
-    print(fit_info.params[1])
-    x = fit_info.params[0] + identifications.x - box_offset
-    y = fit_info.params[1] + identifications.y - box_offset
-    lpx = _np.sqrt(fit_info.CRLBs[0])
-    lpy = _np.sqrt(fit_info.CRLBs[1])
-=======
     y = theta[:, 0] + identifications.y - box_offset
     x = theta[:, 1] + identifications.x - box_offset
     lpy = _np.sqrt(CRLBs[:, 0])
     lpx = _np.sqrt(CRLBs[:, 1])
->>>>>>> 6999d0e5
     return _np.rec.array((identifications.frame, x, y,
                           theta[:, 2], theta[:, 5], theta[:, 4],
                           theta[:, 3], lpx, lpy, likelihoods),
